# Python standard libraries
from enum import Enum
from typing import List, Dict, Union
from datetime import datetime
from matplotlib import pyplot as plt
import numpy as np
import os
import json
import requests
import deepdiff
import glob  # Can this be removed?

# Local libraries
from transistordatabase.transistor import Transistor
from transistordatabase.mongodb_handling import connect_local_tdb 
from transistordatabase.helper_functions import get_copy_transistor_name, isvalid_transistor_name, read_data_file, html_to_pdf, get_xml_data, compare_list
from transistordatabase.checker_functions import check_float

class OperationMode(Enum):
    """Operation mode definitions."""
    JSON = "json"
    MONGODB = "mongodb"

class DatabaseManager:
    """
    Base class of the transistordatabase.

    After creation, a operation mode must be set (either JSON or MongoDB) and
    then from the DatabaseManager the Transistor data can be accessed.
    """

    operation_mode: OperationMode
    tdb_directory: str

    housing_types: List[str]
    module_manufacturers: List[str]

    module_manufacturers_file_path: str
    housing_types_file_path: str
<<<<<<< HEAD
=======

>>>>>>> eeead7e9
    def __init__(self, housing_types_file_path: str = None, module_manufacturers_file_path: str = None):
        self.operation_mode = None
        self.tdb_directory = os.path.dirname(os.path.abspath(__file__))

        # Load housing_types and module_manufacturers
        if housing_types_file_path is None:
            self.housing_types_file_path = os.path.join(self.tdb_directory, "data", "housing_types.txt")
        else:
            self.housing_types_file_path = housing_types_file_path
        self.housing_types = read_data_file(self.housing_types_file_path)

        if module_manufacturers_file_path is None:
            self.module_manufacturers_file_path = os.path.join(self.tdb_directory, "data", "module_manufacturers.txt")
        else:
            self.module_manufacturers_file_path = module_manufacturers_file_path
        self.module_manufacturers = read_data_file(self.module_manufacturers_file_path)

    def set_operation_mode_json(self, json_folder_path: str = os.path.join(os.path.dirname(os.path.dirname(__file__)), "database")) -> None:
        """
        Sets operation mode to json. In order to function properly it is necessary that the given folder path
        is empty and is only used by this database. If no path is given the transistordatabase will be created in the package folder.

        :param json_path: Path to json folder.
        :type json_path: str
        """
        index_url = "https://raw.githubusercontent.com/upb-lea/transistordatabase_File_Exchange/main/index.txt"
        if self.operation_mode is not None:
            raise Exception("DatabaseManager operation mode can only be set once.")
        self.operation_mode = OperationMode.JSON
        if not os.path.isdir(json_folder_path):
            os.makedirs(json_folder_path)
            self.json_folder = json_folder_path
            index_response = requests.get(index_url)
            print(index_response)
            if not index_response.ok:
                raise Exception(f"Index file was not found. URL: {index_url}")
            for transistor_url in index_response.iter_lines():
                transistor_response = requests.get(transistor_url)
                print(transistor_url)

                # filename = transistor_url.split('/')[-1].decode()
                filename = transistor_url.decode().split('/')[-1]
                print(filename)
                if not transistor_response.ok:
                    print(f"Transistor with URL {transistor_url} couldn't be downloaded. Transistor was skipped.")
                    continue
                else:
                    transistor = self.convert_dict_to_transistor_object(transistor_response.json())
                    self.save_transistor(transistor, True)
<<<<<<< HEAD
=======

>>>>>>> eeead7e9
        else:
            self.json_folder = json_folder_path

    def set_operation_mode_mongodb(self, collection: str = "local") -> None:
        """
        Sets the operation mode to mongodb database.

        :param collection: By default local database is selected and "local" is provided as value
        :type collection: str
        """
        if self.operation_mode is not None:
            raise Exception("DatabaseManager operation mode can only be set once.")
        self.operation_mode = OperationMode.MONGODB

        if collection == "local":
            self.mongodb_collection = connect_local_tdb()
        else:
            raise Exception("Currently only collection == local is supported.")

    def save_transistor(self, transistor: Transistor, overwrite: bool = None) -> None:
        """
        Save the transistor object to the desired database depending on the set operation mode.

        Receives the execution instructions from update_from_fileexchange(..).

        :param transistor: The transistor object which shall be stored in the database.
        :type collection: Transistor
        :param overwrite: Indicates whether to overwrite the existing transistor object in the local database if a match is found
        :type overwrite: bool or None
        """
        if self.operation_mode is None:
            raise Exception("Please select an operation mode for the database manager.")

        transistor_dict = transistor.convert_to_dict()
        if "_id" in transistor_dict:
            del transistor_dict["_id"]
        if self.operation_mode == OperationMode.JSON:
            transistor_path = os.path.join(self.json_folder, f"{transistor.name}.json")
            if str(transistor.name) in os.listdir(self.json_folder):
                if overwrite is None:
                    print(f"A transistor object with name {transistor.name} already exists. \
                    If you want to override it please set the override argument to true, if you want to create a copy with a \
                    different id please set it to false")
                    return
                if overwrite:
                    with open(transistor_path, "w") as fd:
                        json.dump(transistor_dict, fd, indent=2)
                else:
                    new_name = get_copy_transistor_name(transistor_dict["name"])
                    del transistor_dict["_id"]
                    with open(os.path.join(self.json_folder, f"{new_name}.json")):
                        json.dump(transistor_dict, fd, indent=2)
            else:
                with open(transistor_path, "w") as fd:
                    json.dump(transistor_dict, fd, indent=2)

        elif self.operation_mode == OperationMode.MONGODB:
            if self.mongodb_collection.find_one({"_id": transistor._id}) is not None:
                if overwrite is None:
                    print(f"A transistor object with id {transistor._id} already exists in the database. \
                    If you want to override it please set the override argument to true, if you want to create a copy with a \
                    different id please set it to false")
                    return
                if overwrite:
                    self.mongodb_collection.replace_one({"_id": transistor._id}, transistor_dict)
                else:
                    del transistor_dict["_id"]
                    transistor_dict["name"] = get_copy_transistor_name(transistor_dict["name"])
                    self.mongodb_collection.insert_one(transistor_dict)
            else:
                self.mongodb_collection.insert_one(transistor_dict)

    def delete_transistor(self, transistor_name: str) -> None:
        """
        Deletes the transistor with the given id from the database.

        :param transistor_name: Name of the transistor
        :type transistor_name: str
        """
        if self.operation_mode is None:
            raise Exception("Please select an operation mode for the database manager.")

        if self.operation_mode == OperationMode.JSON:
            existing_files = os.listdir(self.json_folder)
            for file in existing_files:
                if file.endswith(".json") and file[:-5] == transistor_name and isvalid_transistor_name(file[:-5]):
                    os.remove(os.path.join(self.json_folder, file))
            else:
                print(f"Can not find transistor with name {transistor_name} in the database. Therefore it cannot be deleted.")
        elif self.operation_mode == OperationMode.MONGODB:
            if self.mongodb_collection.find_one({"name": transistor_name}) is not None:
                self.mongodb_collection.delete_one({"name": transistor_name})
            else:
                print(f"Can not find transistor with name {transistor_name} in the database. Therefore it cannot be deleted.")

    def load_transistor(self, transistor_name: str) -> Transistor:
        """
        Loads a transistor from the database. The database is determined by the operation mode.

        :param transistor_name: Name of the transistor
        :type transistor_name: str
        :return: Desired Transistor object
        :rtype: Transistor
        """
        if self.operation_mode is None:
            raise Exception("Please select an operation mode for the database manager.")

        if self.operation_mode == OperationMode.JSON:
            existing_files = os.listdir(self.json_folder)
            for file_name in existing_files:
                if file_name.endswith(".json") and file_name.startswith(str(transistor_name)) and isvalid_transistor_name(file_name[:-5]):
                    with open(os.path.join(self.json_folder, file_name), "r") as fd:
                        return self.convert_dict_to_transistor_object(json.load(fd))
            print(f"Transitor with name {transistor_name} not found.")
        elif self.operation_mode == OperationMode.MONGODB:
            return self.convert_dict_to_transistor_object(self.mongodb_collection.find_one({"name": transistor_name}))

        return None

    def get_transistor_names_list(self) -> List[str]:
        """
        Return a list containing every transistor name.

        :return: List containing the names.
        :rtype:  List[str]
        """
        if self.operation_mode is None:
            raise Exception("Please select an operation mode for the database manager.")

        if self.operation_mode == OperationMode.JSON:
            transistor_list = []
            existing_files = os.listdir(self.json_folder)
            for file in existing_files:
                if isvalid_transistor_name(file[:-5]):
                    transistor_list.append(file[:-5])

            return transistor_list
        elif self.operation_mode == OperationMode.MONGODB:
            transistor_list = []
            returned_cursor = self.mongodb_collection.find()
            for tran in returned_cursor:
                transistor_list.append(tran['name'])

            return transistor_list

        return None

    def print_tdb(self, filters: List[str] = None) -> List[str]:
        """
        Print all transistor elements stored in the local database.

        :param filters: filters for searching the database, e.g. 'name' or 'type'
        :type filters: List[str]

        :return: Return a list with all transistor objects fitting to the search-filter
        :rtype: List
        """
        # Note: Never use mutable default arguments
        # see https://florimond.dev/en/posts/2018/08/python-mutable-defaults-are-the-source-of-all-evil/
        # This is the better solution
        filters = filters or []

        if not isinstance(filters, list):
            if isinstance(filters, str):
                filters = [filters]
            else:
                raise TypeError(
                    "The 'filters' argument must be specified as a list of strings or a single string but is"
                    f" {type(filters)} instead.")
        if "name" not in filters:
            filters.append("name")
        """Filters must be specified according to the respective objects they're associated with. 
        e.g. 'type' for type of Transistor or 'diode.technology' for technology of Diode."""
        if self.operation_mode == OperationMode.MONGODB:
            returned_cursor = self.mongodb_collection.find({})
            transistor_list = []
            for tran in returned_cursor:
                transistor = self.convert_dict_to_transistor_object(tran)
                transistor_list.append(transistor)
            print(transistor_list)
            return transistor_list
        elif self.operation_mode == OperationMode.JSON:
            all_transistor_names = self.get_transistor_names_list()
            transistor_list = []
            for transistor_name in all_transistor_names:
                transistor = self.load_transistor(transistor_name)
                transistor_list.append(transistor)
            print(transistor_list)
            return transistor_list

    def update_from_fileexchange(self, overwrite: bool = True,
                                 index_url: str = "https://raw.githubusercontent.com/upb-lea/transistordatabase_File_Exchange/main/index.txt",
                                 module_manufacturers_url: str = \
                                 "https://raw.githubusercontent.com/upb-lea/transistordatabase_File_Exchange/main/module_manufacturers.txt",
                                 housing_types_url: str = \
                                 "https://raw.githubusercontent.com/upb-lea/transistordatabase_File_Exchange/main/housing_types.txt") -> None:
        """Update your local transistor database from transistordatabase-fileexchange from given index-file url.
        Also updates module manufacturers and housing types.
        If no index_url or module_manufacturers_url or housing_types_url is given the default Transistordatabase Fileexchange URLs are taken.
        
        :param index_url: URL to the index file which contains the links to all the transistor files (json formatted).
        :type index_url: str
        :param overwrite: True to overwrite existing transistor objects in local database, False to not overwrite existing transistor objects in local database.
        :type overwrite: bool
        :param module_manufacturers_url: URL to the module manufacturers file
        :type module_manufacturers_url: str
        :param housing_types_url: URL to the housing typess file
        :type housing_types_url: str

        :return: None
        :rtype: None
        """
        print("Note: Please make sure that you have installed the latest version of the transistor database, "
              "especially if the update_from_fileexchange()-method ends in an error. "
              "Find the latest version here: https://pypi.org/project/transistordatabase/")
        # Read links from index_url
        index_response = requests.get(index_url)
        if not index_response.ok:
            raise Exception(f"Index file was not found. URL: {index_url}")
        
        for transistor_url in index_response.iter_lines():
            transistor_response = requests.get(transistor_url)
            if not transistor_response.ok:
                print(f"Transistor with URL {transistor_url} couldn't be downloaded. Transistor was skipped.")
                continue

            transistor = self.convert_dict_to_transistor_object(transistor_response.json())
            self.save_transistor(transistor, overwrite)

        # Get module manufactuers and housing types if URLs are given
        # Then overwrite local files and update lists
        if module_manufacturers_url is not None:
            module_manufacturers_response = requests.get(module_manufacturers_url)
            if not module_manufacturers_response.ok:
                raise Exception(f"Given module manufacturers file was not found. URL: {module_manufacturers_url}")

            with open(self.module_manufacturers_file_path, "w") as fd:
                fd.write(module_manufacturers_response.text)

            self.module_manufacturers = read_data_file(self.module_manufacturers_file_path)
            print("Updated module manufacturers.")

        if housing_types_url is not None:
            housing_types_response = requests.get(housing_types_url)
            if not housing_types_response.ok:
                raise Exception(f"Given housing types file was not found. URL: {housing_types_response}")

            with open(self.housing_types_file_path, "w") as fd:
                fd.write(housing_types_response.text)

            self.housing_types = read_data_file(self.housing_types_file_path)
            print("Updated housing types.")

    def compare_with_fileexchange(self, index_url: str, output_file: str):
        """
        Compare the current database with the given database from the fileexchange.

        Writes the difference in the given output_file.

        :param index_url: URL to the index file containing links to the Transistors of the Database.
        :type index_url: str
        :param output_file: File path to the file where the diff is written
        :type output_file: str
        """
        current_transistor_list = self.get_transistor_names_list()

        # Read links from index_url
        diff_dict = {}  # Dictionary containing the key as the name of the transistor and the value is the diff text.
        index_response = requests.get(index_url)
        if not index_response.ok:
            raise Exception(f"Index file was not found. URL: {index_url}")
        
        for transistor_url in index_response.iter_lines():
            transistor_response = requests.get(transistor_url)
            if not transistor_response.ok:
                print(f"Transistor with URL {transistor_url} couldn't be downloaded. Transistor was skipped.")
                continue

            downloaded_transistor_dict = transistor_response.json()
            downloaded_transistor_name = downloaded_transistor_dict["name"]
            if downloaded_transistor_name in current_transistor_list:
                existing_transistor_dict = self.load_transistor(downloaded_transistor_name).convert_to_dict()
                # Here it is necessary to first get the deepdiff as json and then back to a dictionary. Because when calling DeepDiff().to_dict() it wouldn't be
                # json serializable due to a datatype called PrettyOrderedSet.
                # And since the to_json returns a srting it needs to be converted back to a dict in order to be represented well in the output file.
                diff = json.loads(deepdiff.DeepDiff(existing_transistor_dict, downloaded_transistor_dict).to_json())
                if diff:
                    diff_dict[downloaded_transistor_name] = diff
                current_transistor_list.remove(downloaded_transistor_name)
            else:
                # Transistor is not in local database
                diff_dict[downloaded_transistor_name] = "Transistor missing in local database."

        for not_found_transistor in current_transistor_list:
            # Transistor was installed locally but not in database
            diff_dict[not_found_transistor] = "Transistor exists in local database but is not on the given fileexchange."

        if not diff_dict:
            print("The local database is equal to the given fileexchange database.") 
        else:
            print("There are differences found between the local database and the given fileexchange database. Please have a look at the output file.")
            with open(output_file, "w") as fd:
                json.dump(diff_dict, fd, indent=2)

    def export_all_datasheets(self, filter_list: list = None):
        """
        Export all the available transistor data present in the local mongoDB database.

        :param filter_list: a list of transistor names that needs to be exported in specific
        :type filter_list: list

        :return: None
        """
        transistor_list = self.get_transistor_names_list()
        filtered_list = list()
        html_list = list()
        pdf_name_list = list()
        paths_list = list()
        if filter_list is not None:
            for item in filter_list:
                if item not in transistor_list:
                    print("{0} transistor is not present in database".format(item))
                else:
                    filtered_list.append(item)
        else:
            filtered_list = transistor_list
        if len(filtered_list) > 0:
            for transistor_name in filtered_list:
                transistor = self.load_transistor(transistor_name)
                html_list.append(transistor.export_datasheet(build_collection=True))
                pdf_name_list.append(transistor.name + ".pdf")
                paths_list.append(os.path.join(os.getcwd(), transistor.name + ".pdf"))
            html_to_pdf(html_list, pdf_name_list, paths_list)
        else:
            print("Nothing to export, please recheck inputs")

    def convert_dict_to_transistor_object(self, transistor_dict: dict) -> Transistor:
        """
        Convert a dictionary to a transistor object.

        This is a helper function of the following functions:
        - parallel_transistors()
        - load()
        - import_json()

        :param db_dict: transistor dictionary
        :type db_dict: dict

        :return: Transistor object
        :rtype: Transistor object
        """
        # Convert transistor_args
        if 'c_oss' in transistor_dict and transistor_dict['c_oss'] is not None:
            for i in range(len(transistor_dict['c_oss'])):
                transistor_dict['c_oss'][i]['graph_v_c'] = np.array(transistor_dict['c_oss'][i]['graph_v_c'])
        if 'c_iss' in transistor_dict and transistor_dict['c_iss'] is not None:
            for i in range(len(transistor_dict['c_iss'])):
                transistor_dict['c_iss'][i]['graph_v_c'] = np.array(transistor_dict['c_iss'][i]['graph_v_c'])
        if 'c_rss' in transistor_dict and transistor_dict['c_rss'] is not None:
            for i in range(len(transistor_dict['c_rss'])):
                transistor_dict['c_rss'][i]['graph_v_c'] = np.array(transistor_dict['c_rss'][i]['graph_v_c'])
        if 'graph_v_ecoss' in transistor_dict and transistor_dict['graph_v_ecoss'] is not None:
            transistor_dict['graph_v_ecoss'] = np.array(transistor_dict['graph_v_ecoss'])
        if 'raw_measurement_data' in transistor_dict:
            for i in range(len(transistor_dict['raw_measurement_data'])):
                for u in range(len(transistor_dict['raw_measurement_data'][i]['dpt_on_vds'])):
                    transistor_dict['raw_measurement_data'][i]['dpt_on_vds'][u] = np.array(transistor_dict['raw_measurement_data'][i]['dpt_on_vds'][u])
                for u in range(len(transistor_dict['raw_measurement_data'][i]['dpt_on_id'])):
                    transistor_dict['raw_measurement_data'][i]['dpt_on_id'][u] = np.array(transistor_dict['raw_measurement_data'][i]['dpt_on_id'][u])
                for u in range(len(transistor_dict['raw_measurement_data'][i]['dpt_off_vds'])):
                    transistor_dict['raw_measurement_data'][i]['dpt_off_vds'][u] = np.array(transistor_dict['raw_measurement_data'][i]['dpt_off_vds'][u])
                for u in range(len(transistor_dict['raw_measurement_data'][i]['dpt_off_id'])):
                    transistor_dict['raw_measurement_data'][i]['dpt_off_id'][u] = np.array(transistor_dict['raw_measurement_data'][i]['dpt_off_id'][u])

        # Convert switch_args
        switch_args = transistor_dict['switch']
        if switch_args['thermal_foster']['graph_t_rthjc'] is not None:
            switch_args['thermal_foster']['graph_t_rthjc'] = np.array(switch_args['thermal_foster']['graph_t_rthjc'])
        for i in range(len(switch_args['channel'])):
            switch_args['channel'][i]['graph_v_i'] = np.array(switch_args['channel'][i]['graph_v_i'])
        for i in range(len(switch_args['e_on'])):
            if switch_args['e_on'][i]['dataset_type'] == 'graph_r_e':
                switch_args['e_on'][i]['graph_r_e'] = np.array(switch_args['e_on'][i]['graph_r_e'])
            elif switch_args['e_on'][i]['dataset_type'] == 'graph_i_e':
                switch_args['e_on'][i]['graph_i_e'] = np.array(switch_args['e_on'][i]['graph_i_e'])
        if 'e_on_meas' in switch_args:
            for i in range(len(switch_args['e_on_meas'])):
                if switch_args['e_on_meas'][i]['dataset_type'] == 'graph_r_e':
                    switch_args['e_on_meas'][i]['graph_r_e'] = np.array(switch_args['e_on_meas'][i]['graph_r_e'])
                elif switch_args['e_on_meas'][i]['dataset_type'] == 'graph_i_e':
                    switch_args['e_on_meas'][i]['graph_i_e'] = np.array(switch_args['e_on_meas'][i]['graph_i_e'])
        for i in range(len(switch_args['e_off'])):
            if switch_args['e_off'][i]['dataset_type'] == 'graph_r_e':
                switch_args['e_off'][i]['graph_r_e'] = np.array(switch_args['e_off'][i]['graph_r_e'])
            elif switch_args['e_off'][i]['dataset_type'] == 'graph_i_e':
                switch_args['e_off'][i]['graph_i_e'] = np.array(switch_args['e_off'][i]['graph_i_e'])
        if 'e_off_meas' in switch_args:
            for i in range(len(switch_args['e_off_meas'])):
                if switch_args['e_off_meas'][i]['dataset_type'] == 'graph_r_e':
                    switch_args['e_off_meas'][i]['graph_r_e'] = np.array(switch_args['e_off_meas'][i]['graph_r_e'])
                elif switch_args['e_off_meas'][i]['dataset_type'] == 'graph_i_e':
                    switch_args['e_off_meas'][i]['graph_i_e'] = np.array(switch_args['e_off_meas'][i]['graph_i_e'])
        if 'charge_curve' in switch_args:
            for i in range(len(switch_args['charge_curve'])):
                switch_args['charge_curve'][i]['graph_q_v'] = np.array(switch_args['charge_curve'][i]['graph_q_v'])
        if 'r_channel_th' in switch_args:
            for i in range(len(switch_args['r_channel_th'])):
                switch_args['r_channel_th'][i]['graph_t_r'] = np.array(switch_args['r_channel_th'][i]['graph_t_r'])
        if 'soa' in switch_args:
            for i in range(len(switch_args['soa'])):
                switch_args['soa'][i]['graph_i_v'] = np.array(switch_args['soa'][i]['graph_i_v'])

        # Convert diode_args
        diode_args = transistor_dict['diode']
        if diode_args['thermal_foster']['graph_t_rthjc'] is not None:
            diode_args['thermal_foster']['graph_t_rthjc'] = np.array(diode_args['thermal_foster']['graph_t_rthjc'])
        for i in range(len(diode_args['channel'])):
            diode_args['channel'][i]['graph_v_i'] = np.array(diode_args['channel'][i]['graph_v_i'])
        for i in range(len(diode_args['e_rr'])):
            if diode_args['e_rr'][i]['dataset_type'] == 'graph_r_e':
                diode_args['e_rr'][i]['graph_r_e'] = np.array(diode_args['e_rr'][i]['graph_r_e'])
            elif diode_args['e_rr'][i]['dataset_type'] == 'graph_i_e':
                diode_args['e_rr'][i]['graph_i_e'] = np.array(diode_args['e_rr'][i]['graph_i_e'])
        if 'soa' in diode_args:
            for i in range(len(diode_args['soa'])):
                diode_args['soa'][i]['graph_i_v'] = np.array(diode_args['soa'][i]['graph_i_v'])

        return Transistor(transistor_dict, switch_args, diode_args, self.housing_types, self.module_manufacturers)

    def parallel_transistors(self, transistor: Transistor, count_parallels: int = 2) -> Transistor:
        """Connect [count_parallels] transistors in parallel
        The returned transistor object behaves like a single transistor.

        - name will be modified by adding _[count_parallels]_parallel
        - channel characteristics will be modified
        - e_on/e_off/e_rr characteristics will be modified
        - thermal behaviour will be modified

        :param count_parallels: count of parallel transistors of same type, default = 2
        :type count_parallels: int

        :return: transistor object with parallel transistors
        :rtype: Transistor

        :Example:

        >>> import transistordatabase as tdb
        >>> transistor = tdb.load('Infineon_FF200R12KE3')
        >>> parallel_transistorobject = transistor.parallel_transistors(3)

        """
        transistor_dict = transistor.convert_to_dict()

        # modify transistor elements
        transistor_dict['name'] = f"{transistor_dict['name']}_{count_parallels}_parallel"
        transistor_dict['r_th_switch_cs'] = transistor_dict['r_th_switch_cs'] / count_parallels
        transistor_dict['r_th_diode_cs'] /= count_parallels
        transistor_dict['r_th_cs'] /= count_parallels
        transistor_dict['i_abs_max'] = transistor_dict['i_abs_max'] * count_parallels
        transistor_dict['i_cont'] = transistor_dict['i_cont'] * count_parallels
        transistor_dict['c_iss'] = transistor_dict['c_iss'] * count_parallels
        transistor_dict['c_oss'] *= count_parallels
        transistor_dict['c_rss'] *= count_parallels

        # modify switch dict
        for channel_dict in transistor_dict['switch']['channel']:
            if 'graph_v_i' in channel_dict:
                channel_dict['graph_v_i'][1] = [y * count_parallels for y in channel_dict['graph_v_i'][1]]
        for e_on_dict in transistor_dict['switch']['e_on']:
            if e_on_dict['dataset_type'] == 'graph_i_e':
                e_on_dict['graph_i_e'][0] = [y * count_parallels for y in e_on_dict['graph_i_e'][0]]
                e_on_dict['graph_i_e'][1] = [y * count_parallels for y in e_on_dict['graph_i_e'][1]]
            if e_on_dict['dataset_type'] == 'graph_r_e':
                e_on_dict['graph_r_e'][1] = [y * count_parallels for y in e_on_dict['graph_r_e'][1]]
        for e_off_dict in transistor_dict['switch']['e_off']:
            if e_off_dict['dataset_type'] == 'graph_i_e':
                e_off_dict['graph_i_e'][0] = [y * count_parallels for y in e_off_dict['graph_i_e'][0]]
                e_off_dict['graph_i_e'][1] = [y * count_parallels for y in e_off_dict['graph_i_e'][1]]
            if e_off_dict['dataset_type'] == 'graph_r_e':
                e_off_dict['graph_r_e'][1] = [y * count_parallels for y in e_off_dict['graph_r_e'][1]]
        # modify diode dict
        for x in transistor_dict['diode']['channel']:
            x['graph_v_i'][1] = [y * count_parallels for y in x['graph_v_i'][1]]
        for e_rr_dict in transistor_dict['diode']['e_rr']:
            if e_rr_dict['dataset_type'] == 'graph_i_e':
                e_rr_dict['graph_i_e'][0] = [y * count_parallels for y in e_rr_dict['graph_i_e'][0]]
                e_rr_dict['graph_i_e'][1] = [y * count_parallels for y in e_rr_dict['graph_i_e'][1]]
            if e_rr_dict['dataset_type'] == 'graph_r_e':
                e_rr_dict['graph_r_e'][1] = [y * count_parallels for y in e_rr_dict['graph_r_e'][1]]

        # modify switch thermal dict
        transistor_dict['switch']['thermal_foster']['r_th_total'] /= count_parallels
        transistor_dict['switch']['thermal_foster']['r_th_vector'] = None if \
            transistor_dict['switch']['thermal_foster']['r_th_vector'] is None else [x / count_parallels for x in
                                                                                     transistor_dict['switch'][
                                                                                         'thermal_foster']['r_th_vector']]
        transistor_dict['switch']['thermal_foster']['c_th_total'] = None if transistor_dict['switch']['thermal_foster']['c_th_total'] is None else \
            transistor_dict['switch']['thermal_foster']['c_th_total'] / count_parallels
        transistor_dict['switch']['thermal_foster']['c_th_vector'] = None if \
            transistor_dict['switch']['thermal_foster']['c_th_vector'] is None else [x / count_parallels for x in
                                                                                     transistor_dict['switch'][
                                                                                         'thermal_foster']['c_th_vector']]

        if transistor_dict['switch']['thermal_foster']['graph_t_rthjc'] is not None:
            transistor_dict['switch']['thermal_foster']['graph_t_rthjc'][1] = [x / count_parallels for x in
                                                                               transistor_dict['switch'][
                                                                                   'thermal_foster'][
                                                                                   'graph_t_rthjc'][1]]
        # modify diode thermal dict
        transistor_dict['diode']['thermal_foster']['r_th_total'] /= count_parallels
        transistor_dict['diode']['thermal_foster']['r_th_vector'] = None if transistor_dict['diode']['thermal_foster']['r_th_vector'] is None else [
            x / count_parallels for x in transistor_dict['diode']['thermal_foster']['r_th_vector']]
        transistor_dict['diode']['thermal_foster']['c_th_total'] = None if transistor_dict['diode']['thermal_foster']['c_th_total'] is None else \
            transistor_dict['diode']['thermal_foster']['c_th_total'] / count_parallels
        transistor_dict['diode']['thermal_foster']['c_th_vector'] = None if transistor_dict['diode']['thermal_foster']['c_th_vector'] is None else [
            x / count_parallels for x in transistor_dict['diode']['thermal_foster']['c_th_vector']]

        if transistor_dict['diode']['thermal_foster']['graph_t_rthjc'] is not None:
            transistor_dict['diode']['thermal_foster']['graph_t_rthjc'][1] = [x / count_parallels for x in
                                                                              transistor_dict['diode'][
                                                                                  'thermal_foster'][
                                                                                  'graph_t_rthjc'][1]]

        return self.convert_dict_to_transistor_object(transistor_dict)

    @staticmethod
    def import_xml_data(files: Dict) -> Transistor:
        """
        A function feature of transistordatabase module to import switch and diode characteristics in plecs xml file format.

        :param files: dictionary holding switch and diode xml file names
        :rtype files: dict

        :raises ImportError: raised when file format is not valid or not found

        :return: Transistor object creating using information extracted from the provided files
        :rtype: Transistor
        """
        try:
            s_info, s_energy_on_list, s_energy_off_list, s_channel_list, s_foster_args = get_xml_data(files['switch'])
            switch_args = {
                'comment': 'Gate voltages are set to 12V/0V',
                'manufacturer': s_info['vendor'],
                'technology': None,
                't_j_max': 175,
                'channel': s_channel_list,
                'e_on': s_energy_on_list,
                'e_off': s_energy_off_list,
                'thermal_foster': s_foster_args}
            d_info, d_energy_on_list, d_energy_off_list, d_channel_list, d_foster_args = get_xml_data(files['diode'])
            if s_info['class'] == 'IGBT' and d_info['class'] == 'Diode':
                if s_info['vendor'] != d_info['vendor'] or s_info['partnumber'] != d_info['partnumber']:
                    raise ImportError('Vendor or part number differs')
            else:
                raise ImportError('Invalid files: One of type ' + s_info['class'] + ' and other ' + d_info['class'])
            diode_args = {
                'comment': 'Turn On and Off voltages are set to 12V/0V',
                'manufacturer': d_info['vendor'],
                'technology': None,
                't_j_max': 175,
                'channel': d_channel_list,
                'e_rr': d_energy_off_list,
                'thermal_foster': d_foster_args}
            transistor_args = {
                'name': s_info['partnumber'],
                'type': s_info['class'],
                'author': 'XML importer',
                'comment': 'Generated using xml importer (inaccurate)',
                'manufacturer': s_info['vendor'],
                'datasheet_hyperlink': 'http://www.plexim.com/xml/semiconductors/' + s_info['partnumber'],
                'datasheet_date': datetime.date.today(),
                'datasheet_version': "unknown",
                'housing_area': 0,
                'cooling_area': 0,
                'housing_type': 'PLECS Import',
                'v_abs_max': 999999999,
                'i_abs_max': max(s_channel_list[0]["graph_v_i"][1]),
                'i_cont': max(s_channel_list[0]["graph_v_i"][1]) / 2,
                'c_iss': None,  # insert csv here
                'c_oss': None,  # insert csv here
                'c_rss': None,  # insert csv here
                'graph_v_ecoss': None,
                'r_g_int': 0,
                'r_th_cs': 0,
                'r_th_diode_cs': 0,
                'r_th_switch_cs': 0}
            return Transistor(transistor_args, switch_args, diode_args)
        except ImportError as e:
            print(e.args[0])

    @staticmethod
    def export_single_transistor_to_json(transistor: Transistor, file_path: str):
        """Export a single transistor object to a json file."""
        with open(file_path, "w") as fd:
            json.dump(transistor.convert_to_dict(), fd, indent=2)

    @staticmethod
    def dpt_save_data(measurement_dict: Dict) -> Dict:
        """Import double pulse measurements and calculates switching losses to each given working point.

        Note: This function brings the measurement data to a dictionary.
        It does not store the data to the transistor!

        [1] options for the integration interval are based on following paper:
        Link: https://ieeexplore.ieee.org/document/8515553

        :param measurement_dict: dictionary with above mentioned parameters
        :type measurement_dict: dict

        example to call this function:
        dpt_save_dict = {
            'path': 'C:/Users/.../GaN-Systems/400V/*.csv',
            'dataset_type': 'graph_i_e',
            'comment': '',
            'load_inductance': 750e-6,
            'commutation_inductance': 15.63e-9,
            'commutation_device': 'IDH06G65C6',
            'measurement_date': None,
            'measurement_testbench': 'LEA-UPB Testbench',
            'v_g': 12,
            'v_g_off': 0,
            'energies': 'both',
            'r_g_off': 1.8,
            'integration_interval': 'IEC 60747-8',
            'mode': 'analyze'}

        >>> import transistordatabase as tdb
        >>> dpt_energies_dict = tdb.dpt_save_data(dpt_save_dict)

        """
        if measurement_dict.get('integration_interval') == 'IEC 60747-9':
            # FETs
            off_vds_limit = 0.1
            off_is_limit = 0.02
            on_vds_limit = 0.02
            on_is_limit = 0.1
        elif measurement_dict.get('integration_interval') == 'IEC 60747-8':
            # IGBTs
            off_vds_limit = 0.1
            off_is_limit = 0.1
            on_vds_limit = 0.1
            on_is_limit = 0.1
        elif measurement_dict.get('integration_interval') == 'Mitsubishi':
            off_vds_limit = 0.1
            off_is_limit = 0.1
            on_vds_limit = 0.1
            on_is_limit = 0.1
        elif measurement_dict.get('integration_interval') == 'Infineon':
            off_vds_limit = 0.1
            off_is_limit = 0.02
            on_vds_limit = 0.02
            on_is_limit = 0.1
        elif measurement_dict.get('integration_interval') == 'Wolfspeed':
            off_vds_limit = 0
            off_is_limit = -0.1
            on_vds_limit = -0.1
            on_is_limit = 0
        else:
            off_vds_limit = 0.1
            off_is_limit = 0.1
            on_vds_limit = 0.1
            on_is_limit = 0.1

        # Get a list of all the csv files
        csv_files = glob.glob(measurement_dict.get('path'))
        
        # position_t_j = csv_files[1].rfind("C_")
        # position_t_j_start = csv_files[1].rfind("_", 0, position_t_j)
        # t_j = int(csv_files[1][position_t_j_start + 1:position_t_j])

        # position_r_g = csv_files[1].rfind("R_")
        # position_r_g_start = csv_files[1].rfind("_", 0, position_r_g)
        # r_g = float(csv_files[1][position_r_g_start + 1:position_r_g])

        # position_v_supply = csv_files[1].rfind("V_")
        # position_v_supply_start = csv_files[1].rfind("_", 0, position_v_supply)
        # v_supply = int(csv_files[1][position_v_supply_start + 1:position_v_supply])

        dpt_raw_data = {}
        e_off_meas = dict 
        e_on_meas = dict

        position_attribute_start = 'V_'
        position_attribute_end = 'A_'
        label_x_plot = 'Id / A'

        if measurement_dict['dataset_type'] == 'graph_r_e':
            position_attribute_start = 'C_'
            position_attribute_end = 'R_'
            label_x_plot = 'Ron / Ohm'
            r_g_on_list = []

        if measurement_dict['energies'] == 'e_off' or measurement_dict['energies'] == 'both':
            off_i_locations = []
            off_v_locations = []
            csv_length = len(csv_files)

            #################################################################################
            # Read all Turn-off supply voltage, gate voltage, gate resistance and temperature
            #################################################################################
            csv_count = 0
            v_supply_off = []
            while csv_length > csv_count:
                if csv_files[csv_count].rfind("_OFF_I") != -1:
                    position_v_supply_off = csv_files[csv_count].rfind("V_")
                    position_v_supply_off_start = csv_files[csv_count].rfind("_", 0, position_v_supply_off)
                    v_supply_off.append(csv_files[csv_count][position_v_supply_off_start + 1:position_v_supply_off])
                csv_count += 1
            print('v_supply_off=', v_supply_off)
            if not compare_list(v_supply_off):
                raise ValueError
            i = 0
            v_g_off = []
            while csv_length > i:
                if csv_files[i].rfind("_OFF_I") != -1:
                    position_v_g_off = csv_files[i].rfind("vg_")
                    position_v_g_off_start = csv_files[i].rfind("_", 0, position_v_g_off)
                    v_g_off.append(csv_files[i][position_v_g_off_start + 1:position_v_g_off])
                i += 1
            print('vg_off=', v_g_off)
            if not compare_list(v_g_off):
                raise ValueError
            j = 0
            r_g_off = []
            while csv_length > j:
                if csv_files[j].rfind("_OFF_I") != -1:
                    position_r_g_off = csv_files[j].rfind("R_")
                    position_r_g_off_start = csv_files[j].rfind("_", 0, position_r_g_off)
                    r_g_off.append(csv_files[j][position_r_g_off_start + 1:position_r_g_off])
                j += 1
            print('Rg_off=', r_g_off)
            if not compare_list(r_g_off):
                raise ValueError
            k = 0
            t_j_off = []
            while csv_length > k:
                if csv_files[k].rfind("_OFF_I") != -1:
                    position_t_j_off = csv_files[k].rfind("C_")
                    position_t_j_off_start = csv_files[k].rfind("_", 0, position_t_j_off)
                    t_j_off.append(csv_files[k][position_t_j_off_start + 1:position_t_j_off])
                k += 1
            print('t_j_off=', t_j_off)
            if not compare_list(t_j_off):
                raise ValueError

            ##############################
            # Read all Turn-off current measurements and sort them by Id or Rgon
            ##############################
            i = 0
            while csv_length > i:
                if csv_files[i].rfind("_OFF_I") != -1:
                    position_a = csv_files[i].rfind(position_attribute_end)
                    position_b = csv_files[i].rfind(position_attribute_start)
                    off_i_locations.append([i, float(csv_files[i][position_b + 2:position_a].replace(',', '.'))])
                i += 1
            off_i_locations.sort(key=lambda x: x[1])

            ##############################
            # Read all Turn-off voltage measurements and sort them by Id or Rgon
            ##############################
            i = 0
            while csv_length > i:
                if csv_files[i].rfind("_OFF_U") != -1:
                    position_a = csv_files[i].rfind(position_attribute_end)
                    position_b = csv_files[i].rfind(position_attribute_start)
                    off_v_locations.append([i, float(csv_files[i][position_b + 2:position_a].replace(',', '.'))])
                i += 1
            off_v_locations.sort(key=lambda x: x[1])

            sample_point = 0
            measurement_points = len(off_i_locations)
            e_off = []
            vds_raw_off = []
            id_raw_off = []
            dv_dt_off = []
            di_dt_off = []
            time_correction = 0
            time_input = 0

            while measurement_points > sample_point:
                # Load vds_temp and id_temp pairs in increasing order
                vds_temp = np.genfromtxt(csv_files[off_v_locations[sample_point][0]], delimiter=',', skip_header=24)
                id_temp = np.genfromtxt(csv_files[off_i_locations[sample_point][0]], delimiter=',', skip_header=24)

                vds_raw_off.append(np.array(vds_temp))
                id_raw_off.append(np.array(id_temp))

                sample_length = len(vds_temp)
                sample_interval = abs(vds_temp[1, 0] - vds_temp[2, 0])
                avg_interval = int(sample_length * 0.05)

                vds_avg_max = 0
                id_avg_max = 0

                ##############################
                # Find the max. id_temp in steady state
                ##############################
                i = 0
                while i <= avg_interval:
                    id_avg_max = id_avg_max + id_temp[i, 1] / avg_interval
                    i += 1

                ##############################
                # Find the max. vds_temp in steady state
                ##############################
                i = 0
                while i <= avg_interval:
                    vds_avg_max = vds_avg_max + vds_temp[(sample_length - 1 - i), 1] / avg_interval
                    i += 1

                ##############################
                # Find the starting point of the Eoff integration
                # i equals the lower integration limit
                ##############################
                i = 0
                e_off_temp = 0
                while vds_temp[i, 1] < (vds_avg_max * off_vds_limit):
                    i += 1

                lower_integration_limit = i

                di_dt_counter_low = 0
                while id_temp[di_dt_counter_low, 1] > (id_avg_max * 0.8):
                    di_dt_counter_low += 1

                di_dt_counter_high = di_dt_counter_low
                while id_temp[di_dt_counter_high, 1] > (id_avg_max * 0.2):
                    di_dt_counter_high += 1

                dv_dt_counter_low = 0
                while vds_temp[dv_dt_counter_low, 1] < (vds_avg_max * 0.8):
                    dv_dt_counter_low += 1

                dv_dt_counter_high = dv_dt_counter_low
                while vds_temp[dv_dt_counter_high, 1] < (vds_avg_max * 0.8):
                    dv_dt_counter_high += 1

                ##############################
                # Integrate the power with predefined integration limits
                ##############################
                time_delay: Union[int, None] = measurement_dict.get('global_delay_time')
                while id_temp[i - time_correction, 1] >= (id_avg_max * off_is_limit):
                    e_off_temp = e_off_temp + (vds_temp[i, 1] * id_temp[i - time_correction, 1] * sample_interval)
                    i += 1

                upper_integration_limit = i

                if measurement_dict['mode'] == 'analyze':
                    text1 = f"E_off = {(e_off_temp * 1000000).round(2)} µJ, Integration time = " \
                            f"{((id_temp[upper_integration_limit, 0] - id_temp[lower_integration_limit, 0]) * 1000000000).round(2)} ns"
                    text2 = f"time correction = {(time_correction * sample_interval * 1000000000).round(2)} ns"
                    fig, ax1 = plt.subplots()
                    ax1.set_xlabel("t / ns")
                    ax1.set_ylabel("Id / A", color='r')
                    ax1.plot(((id_temp[:, 0] * 1000000000) + float(time_input)), id_temp[:, 1], color='r')
                    plt.axvline(id_temp[upper_integration_limit, 0] * 1000000000, color='green', linestyle='dotted', linewidth=2)
                    plt.axvline(id_temp[lower_integration_limit, 0] * 1000000000, color='green', linestyle='dotted', linewidth=2)
                    props = dict(boxstyle='round', facecolor='wheat', alpha=0.5)
                    ax1.text(0.02, 1.05, text1, transform=ax1.transAxes, fontsize=12,
                             verticalalignment='bottom', horizontalalignment='left', bbox=props)
                    ax1.text(0.5, .5, text2, transform=ax1.transAxes, fontsize=12,
                             verticalalignment='center', horizontalalignment='left', bbox=props)
                    plt.grid(axis='both', color='grey', linestyle='--', linewidth=1)
                    ax2 = ax1.twinx()
                    ax2.set_ylabel('Uds / V', color='b')
                    ax2.plot(vds_temp[:, 0] * 1000000000, vds_temp[:, 1], color='b')
                    plt.show()
                    if time_delay == 0:
                        time_input = 0
                    else:
                        time_input = input('Please give a value for time correction in ns')
                        if check_float(time_input):
                            time_correction = int(float(time_input) / (sample_interval * 1000000000))
                            continue
                        else:
                            time_correction = 0
                            time_input = 0

                if measurement_dict['dataset_type'] == 'graph_r_e':
                    e_off.append([off_i_locations[sample_point][1], e_off_temp])
                    r_g_on_list.append(off_i_locations[sample_point][1])
                else:
                    e_off.append([id_avg_max, e_off_temp])

                di_dt_off.append((id_temp[di_dt_counter_high, 1] - id_temp[di_dt_counter_low, 1]) / (
                    abs(id_temp[di_dt_counter_high, 0] - id_temp[di_dt_counter_low, 0]) * 1000000000))
                dv_dt_off.append((vds_temp[dv_dt_counter_high, 1] - vds_temp[lower_integration_limit, 1]) / (
                    abs(vds_temp[dv_dt_counter_high, 0] - vds_temp[lower_integration_limit, 0]) * 1000000000))

                sample_point += 1

            e_off_0 = [item[0] for item in e_off]
            e_off_1 = [item[1] for item in e_off]

            e_off_meas = {
                'dataset_type': measurement_dict.get('dataset_type'),
                't_j': t_j_off,
                'load_inductance': measurement_dict.get('load_inductance'),
                'commutation_inductance': measurement_dict.get('commutation_inductance'),
                'commutation_device': measurement_dict.get('commutation_device'),
                'comment': measurement_dict.get('comment'),
                'measurement_date': measurement_dict.get('measurement_date'),
                'measurement_testbench': measurement_dict.get('measurement_testbench'),
                'v_supply': v_supply_off,
                # 'v_g': v_g,
                'v_g_off': v_g_off,
                # 'r_g': r_g,
                'r_g_off': r_g_off,
                'graph_i_e': np.array([e_off_0, e_off_1]),
                'graph_r_e': np.array([e_off_0, e_off_1]),
                'e_x': float(e_off_1[0]),
                'i_x': id_avg_max,
                'dv_dt': dv_dt_off,
                'di_dt': di_dt_off}

            dpt_raw_data |= {'dpt_off_vds': vds_raw_off, 'dpt_off_id': id_raw_off}

            ##############################
            # Plot Eoff
            ##############################
            x = [sub[0] for sub in e_off]
            y = [sub[1] * 1000000 for sub in e_off]
            fig, ax1 = plt.subplots()
            color = 'tab:red'
            ax1.set_xlabel(label_x_plot)
            ax1.set_ylabel("Eoff / µJ", color=color)
            ax1.plot(x, y, marker='o', color=color)
            plt.grid('both')
            plt.show(block=True)

        if measurement_dict['energies'] == 'e_on' or measurement_dict['energies'] == 'both':
            on_i_locations = []
            on_v_locations = []
            csv_length = len(csv_files)

            #################################################################################
            # Read all Turn-on supply voltage, gate voltage, gate resistance and temperature
            #################################################################################
            i = 0
            v_g = []
            while csv_length > i:
                if csv_files[i].rfind("_ON_I") != -1:
                    position_v_g = csv_files[i].rfind("vg_")
                    position_v_g_start = csv_files[i].rfind("_", 0, position_v_g)
                    v_g.append(csv_files[i][position_v_g_start + 1:position_v_g])
                i += 1
            print('vg=', v_g)
            if not compare_list(v_g):
                raise ValueError
            j = 0
            r_g = []
            while csv_length > j:
                if csv_files[j].rfind("_ON_I") != -1:
                    position_r_g = csv_files[j].rfind("R_")
                    position_r_g_start = csv_files[j].rfind("_", 0, position_r_g)
                    r_g.append(csv_files[j][position_r_g_start + 1:position_r_g])
                j += 1
            print('Rg=', r_g)
            if not compare_list(r_g):
                raise ValueError
            k = 0
            t_j = []
            while csv_length > k:
                if csv_files[k].rfind("_ON_I") != -1:
                    position_t_j = csv_files[k].rfind("C_")
                    position_t_j_start = csv_files[k].rfind("_", 0, position_t_j)
                    t_j.append(csv_files[k][position_t_j_start + 1:position_t_j])
                k += 1
            print('t_j=', t_j)
            if not compare_list(t_j):
                raise ValueError
            csv_count = 0
            v_supply_on = []
            while csv_length > csv_count:
                if csv_files[csv_count].rfind("_ON_I") != -1:
                    position_v_supply_on = csv_files[csv_count].rfind("V_")
                    position_v_supply_on_start = csv_files[csv_count].rfind("_", 0, position_v_supply_on)
                    v_supply_on.append(csv_files[csv_count][position_v_supply_on_start + 1:position_v_supply_on])
                csv_count += 1
            print('v_supply=', v_supply_on)
            if not compare_list(v_supply_on):
                raise ValueError
            ##############################
            # Read all Turn-on current measurements and sort them by Id or Rgon
            ##############################
            i = 0
            while csv_length > i:
                if csv_files[i].rfind("_ON_I") != -1:
                    position_a = csv_files[i].rfind(position_attribute_end)
                    position_b = csv_files[i].rfind(position_attribute_start)
                    on_i_locations.append([i, float(csv_files[i][position_b + 2:position_a].replace(',', '.'))])
                i += 1
            on_i_locations.sort(key=lambda x: x[1])

            ##############################
            # Read all Turn-on voltage measurements and sort them by Id or Rgon
            ##############################
            i = 0
            while csv_length > i:
                if csv_files[i].rfind("_ON_U") != -1:
                    position_a = csv_files[i].rfind(position_attribute_end)
                    position_b = csv_files[i].rfind(position_attribute_start)
                    on_v_locations.append([i, float(csv_files[i][position_b + 2:position_a].replace(',', '.'))])
                i += 1
            on_v_locations.sort(key=lambda x: x[1])

            sample_point = 0
            measurement_points = len(on_i_locations)
            e_on = []
            vds_raw_on = []
            id_raw_on = []
            dv_dt_on = []
            di_dt_on = []
            time_correction = 0
            time_input = 0

            while measurement_points > sample_point:
                # Load vds_temp and id_temp pairs in increasing order
                vds_temp = np.genfromtxt(csv_files[on_v_locations[sample_point][0]], delimiter=',', skip_header=24)
                id_temp = np.genfromtxt(csv_files[on_i_locations[sample_point][0]], delimiter=',', skip_header=24)

                vds_raw_on.append(np.array(vds_temp))
                id_raw_on.append(np.array(id_temp))

                sample_length = len(vds_temp)
                sample_interval = abs(vds_temp[1, 0] - vds_temp[2, 0])
                avg_interval = int(sample_length * 0.05)
                vds_avg_max = 0
                id_avg_max = 0

                ##############################
                # Find the max. id_temp in steady state
                ##############################
                i = 0
                while i <= avg_interval:
                    id_avg_max = id_avg_max + (id_temp[(sample_length - 3 - i), 1] / avg_interval)
                    i += 1

                ##############################
                # Find the max. vds_temp in steady state
                ##############################
                i = 0
                while i <= avg_interval:
                    vds_avg_max = vds_avg_max + (vds_temp[i, 1] / avg_interval)
                    i += 1

                # Calculate dv/dt
                dv_dt_counter_low = 0
                while vds_temp[dv_dt_counter_low, 1] > (vds_avg_max * 0.8):
                    dv_dt_counter_low += 1

                dv_dt_counter_high = dv_dt_counter_low
                while vds_temp[dv_dt_counter_high, 1] > (vds_avg_max * 0.2):
                    dv_dt_counter_high += 1

                di_dt_counter_low = 0
                while id_temp[di_dt_counter_low, 1] < (id_avg_max * 0.2):
                    di_dt_counter_low += 1

                di_dt_counter_high = di_dt_counter_low
                while id_temp[di_dt_counter_high, 1] < (id_avg_max * 0.8):
                    di_dt_counter_high += 1

                ##############################
                # Find the starting point of the Eon integration
                # i equals the lower integration limit
                ##############################
                i = 0
                e_on_temp = 0
                while id_temp[i, 1] < (id_avg_max * on_is_limit):
                    i += 1

                lower_integration_limit = i

                ##############################
                # Integrate the power with predefined integration limits
                ##############################
                while vds_temp[i - time_correction, 1] >= (vds_avg_max * on_vds_limit):
                    e_on_temp = e_on_temp + (vds_temp[i - time_correction, 1] * id_temp[i, 1] * sample_interval)
                    i += 1

                upper_integration_limit = i

                if measurement_dict['mode'] == 'analyze':
                    text1 = f"E_on = {(e_on_temp * 1000000).round(2)} µJ, Integration time = " \
                            f"{((id_temp[upper_integration_limit, 0] - id_temp[lower_integration_limit, 0]) * 1000000000).round(2)} ns"
                    text2 = f"time correction = {(time_correction * sample_interval * 1000000000).round(2)} ns"
                    fig, ax1 = plt.subplots()
                    ax1.set_xlabel("t / ns")
                    ax1.set_ylabel("Id / A", color='r')

                    ax1.plot(id_temp[:, 0] * 1000000000, id_temp[:, 1], color='r')
                    plt.axvline(id_temp[upper_integration_limit, 0] * 1000000000, color='green', linestyle='dotted', linewidth=2)
                    plt.axvline(id_temp[lower_integration_limit, 0] * 1000000000, color='green', linestyle='dotted', linewidth=2)
                    props = dict(boxstyle='round', facecolor='wheat', alpha=0.5)
                    ax1.text(0.02, 1.05, text1, transform=ax1.transAxes, fontsize=12,
                             verticalalignment='bottom', horizontalalignment='left', bbox=props)
                    ax1.text(0.5, .5, text2, transform=ax1.transAxes, fontsize=12,
                             verticalalignment='center', horizontalalignment='left', bbox=props)
                    plt.grid(axis='both', color='grey', linestyle='--', linewidth=1)
                    ax2 = ax1.twinx()
                    ax2.set_ylabel('Uds / V', color='b')
                    ax2.plot(vds_temp[:, 0] * 1000000000 + float(time_input), vds_temp[:, 1], color='b')
                    plt.show()
                    if time_delay == 0:
                        time_input = 0
                    else:
                        time_input = input('Please give a value for time correction in ns')
                        if check_float(time_input):
                            time_correction = int(float(time_input) / (sample_interval * 1000000000))
                            continue
                        else:
                            time_correction = 0
                            time_input = 0

                if measurement_dict['dataset_type'] == 'graph_r_e':
                    e_on.append([on_i_locations[sample_point][1], e_on_temp])
                else:
                    e_on.append([id_avg_max, e_on_temp])

                if measurement_dict['dataset_type'] == 'graph_r_e' and measurement_dict['energies'] != 'both':
                    r_g_on_list.append(on_i_locations[sample_point][1])

                dv_dt_on.append((vds_temp[dv_dt_counter_high, 1] - vds_temp[dv_dt_counter_low, 1]) / (
                    abs(vds_temp[dv_dt_counter_high, 0] - vds_temp[dv_dt_counter_low, 0]) * 1000000000))
                di_dt_on.append((id_temp[di_dt_counter_high, 1] - id_temp[di_dt_counter_low, 1]) / (
                    abs(vds_temp[di_dt_counter_high, 0] - vds_temp[di_dt_counter_low, 0]) * 1000000000))

                sample_point += 1

            e_on_0 = [item[0] for item in e_on]
            e_on_1 = [item[1] for item in e_on]

            e_on_meas = {'dataset_type': measurement_dict.get('dataset_type'),
                         't_j': t_j,
                         'load_inductance': measurement_dict.get('load_inductance'),
                         'commutation_inductance': measurement_dict.get('commutation_inductance'),
                         'commutation_device': measurement_dict.get('commutation_device'),
                         'comment': measurement_dict.get('comment'),
                         'measurement_date': measurement_dict.get('measurement_date'),
                         'measurement_testbench': measurement_dict.get('measurement_testbench'),
                         'v_supply': v_supply_on,
                         'v_g': v_g,
                         # 'v_g_off': v_g_off,
                         'r_g': r_g,
                         # 'r_g_off': r_g_off,
                         'graph_i_e': np.array([e_on_0, e_on_1]),
                         'graph_r_e': np.array([e_on_0, e_on_1]),
                         'e_x': float(e_on_1[0]),
                         'i_x': id_avg_max,
                         'dv_dt': dv_dt_on,
                         'di_dt': di_dt_on}

            dpt_raw_data |= {'dpt_on_vds': vds_raw_on, 'dpt_on_id': id_raw_on}

            ##############################
            # Plot Eon
            ##############################
            x = [sub[0] for sub in e_on]
            y = [sub[1] * 1000000 for sub in e_on]
            fig, ax1 = plt.subplots()
            color = 'tab:red'
            ax1.set_xlabel(label_x_plot)
            ax1.set_ylabel("Eon / µJ", color=color)
            ax1.plot(x, y, marker='o', color=color)
            plt.grid('both')
            plt.show(block=True)

        dpt_raw_data |= {'t_j': t_j,
                         'load_inductance': measurement_dict.get('load_inductance'),
                         'measurement_date': measurement_dict.get('measurement_date'),
                         'measurement_testbench': measurement_dict.get('measurement_testbench'),
                         'v_supply': v_supply_on,
                         'v_g': v_g,
                         'v_g_off': v_g_off}

        if measurement_dict.get('dataset_type') == 'graph_r_e':
            dpt_raw_data |= {'dataset_type': 'dpt_u_i_r', 'r_g': r_g_on_list}
        else:
            dpt_raw_data |= {'dataset_type': 'dpt_u_i', 'r_g': r_g}
        dpt_dict = {'e_off_meas': e_off_meas, 'e_on_meas': e_on_meas, 'raw_measurement_data': dpt_raw_data}
        return dpt_dict<|MERGE_RESOLUTION|>--- conflicted
+++ resolved
@@ -37,10 +37,6 @@
 
     module_manufacturers_file_path: str
     housing_types_file_path: str
-<<<<<<< HEAD
-=======
-
->>>>>>> eeead7e9
     def __init__(self, housing_types_file_path: str = None, module_manufacturers_file_path: str = None):
         self.operation_mode = None
         self.tdb_directory = os.path.dirname(os.path.abspath(__file__))
@@ -90,10 +86,6 @@
                 else:
                     transistor = self.convert_dict_to_transistor_object(transistor_response.json())
                     self.save_transistor(transistor, True)
-<<<<<<< HEAD
-=======
-
->>>>>>> eeead7e9
         else:
             self.json_folder = json_folder_path
 
